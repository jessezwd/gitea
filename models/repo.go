--- conflicted
+++ resolved
@@ -177,21 +177,20 @@
 	return err
 }
 
-<<<<<<< HEAD
 func (repo *Repository) GetPath() string {
         return RepoPath(repo.Owner.Name, repo.Name)
 }
 
 func (repo *Repository) IsOwnedBy(u *User) bool {
         return repo.OwnerId == u.Id
-=======
+}
+
 func (repo *Repository) HasAccess(uname string) bool {
 	if err := repo.GetOwner(); err != nil {
 		return false
 	}
 	has, _ := HasAccess(uname, path.Join(repo.Owner.Name, repo.Name), READABLE)
 	return has
->>>>>>> 89bd994c
 }
 
 // DescriptionHtml does special handles to description and return HTML string.
