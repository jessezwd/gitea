<div class="panel panel-default file-content">
    <div class="panel-heading file-head">
        {{if .ReadmeExist}}
            <i class="icon fa fa-book"></i>
            {{if .ReadmeInSingle}}
            {{.FileName}}
            {{else}}
            {{.FileName}} <span class="file-size">{{FileSize .FileSize}}</span>
            {{end}}
        {{else}}
            <i class="icon fa fa-file-text-o"></i>
            {{.FileName}} <span class="file-size">{{FileSize .FileSize}}</span>
<<<<<<< HEAD
=======
        {{end}}
        {{if not .ReadmeInSingle}}
        <div class="btn-group pull-right">
            <a class="btn btn-default hidden" href="#">Edit</a>
            <a class="btn btn-default" href="{{.FileLink}}">Raw</a>
            <a class="btn btn-default hidden" href="#">Blame</a>
            <a class="btn btn-default hidden" href="#">History</a>
            <a class="btn btn-danger hidden" href="#">Delete</a>
        </div>
>>>>>>> 123c7b44
        {{end}}
        <div class="btn-group pull-right">
            <a class="btn btn-default hidden" href="#">Edit</a>
            <a class="btn btn-default" href="{{.FileLink}}">Raw</a>
            <a class="btn btn-default hidden" href="#">Blame</a>
            <a class="btn btn-default hidden" href="#">History</a>
            <a class="btn btn-danger hidden" href="#">Delete</a>
        </div>
    </div>
    {{if not .FileIsText}}
        <div class="panel-footer text-center">
            <a href="{{.FileLink}}" class="btn btn-default">View Raw</a>
        </div>
    {{else}}
        {{if .ReadmeExist}}
            <div class="panel-body file-body markdown">
                {{.FileContent|str2html}}
            </div>
        {{else}}
            <div class="panel-body file-body file-code code-view">
                <table>
                    <tbody>
                        <tr>
                            <td class="lines-num"></td>
                            <td class="lines-code markdown"><pre class="prettyprint linenums{{if .FileExt}} lang-{{.FileExt}}{{end}}">{{.FileContent}}</pre></td>
                        </tr>
                    </tbody>
                </table>
            </div>
        {{end}}
    {{end}}
</div><|MERGE_RESOLUTION|>--- conflicted
+++ resolved
@@ -10,8 +10,6 @@
         {{else}}
             <i class="icon fa fa-file-text-o"></i>
             {{.FileName}} <span class="file-size">{{FileSize .FileSize}}</span>
-<<<<<<< HEAD
-=======
         {{end}}
         {{if not .ReadmeInSingle}}
         <div class="btn-group pull-right">
@@ -21,15 +19,7 @@
             <a class="btn btn-default hidden" href="#">History</a>
             <a class="btn btn-danger hidden" href="#">Delete</a>
         </div>
->>>>>>> 123c7b44
         {{end}}
-        <div class="btn-group pull-right">
-            <a class="btn btn-default hidden" href="#">Edit</a>
-            <a class="btn btn-default" href="{{.FileLink}}">Raw</a>
-            <a class="btn btn-default hidden" href="#">Blame</a>
-            <a class="btn btn-default hidden" href="#">History</a>
-            <a class="btn btn-danger hidden" href="#">Delete</a>
-        </div>
     </div>
     {{if not .FileIsText}}
         <div class="panel-footer text-center">
